--- conflicted
+++ resolved
@@ -1,14 +1,9 @@
 
 # Image URL to use all building/pushing image targets
-<<<<<<< HEAD
 IMG ?= hobbyfarm/hf-shim-operator:dev
 # Produce CRDs that work back to Kubernetes 1.11 (no version conversion)
 CRD_OPTIONS ?= "crd:crdVersions=v1"
-=======
-IMG ?= controller:latest
-# ENVTEST_K8S_VERSION refers to the version of kubebuilder assets to be downloaded by envtest binary.
 ENVTEST_K8S_VERSION = 1.25.0
->>>>>>> 89b88bf4
 
 # Get the currently used golang install path (in GOPATH/bin, unless GOBIN is set)
 ifeq (,$(shell go env GOBIN))
